--- conflicted
+++ resolved
@@ -29,12 +29,9 @@
 enum-iterator = "2.1.0"
 min-max-heap = "1.3.0"
 smallvec = { version = "1.15.1", features = ["write", "const_generics"] }
-<<<<<<< HEAD
 papaya = "0.2.3"
 hashbrown = "0.15.4"
-=======
 ordered-float = "5.0.0"
->>>>>>> 8f9e6dda
 
 [dev-dependencies]
 anyhow = "1.0.95"
