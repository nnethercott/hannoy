use std::cmp::Reverse;
use std::collections::{BinaryHeap, VecDeque};
use std::marker;
use std::num::NonZeroUsize;
use std::sync::atomic::{AtomicUsize, Ordering};

use heed::types::{Bytes, DecodeIgnore};
use heed::RoTxn;
use madvise::AccessPattern;
use min_max_heap::MinMaxHeap;
use roaring::RoaringBitmap;
use tracing::warn;

use crate::distance::Distance;
use crate::hnsw::ScoredLink;
use crate::internals::{KeyCodec, UnalignedVectorCodec};
use crate::item_iter::ItemIter;
<<<<<<< HEAD
use crate::node::{Item, Links};
=======
use crate::metadata::Metadata;
use crate::node::{Item, ItemIds, Links};
>>>>>>> 1be272e7
use crate::ordered_float::OrderedFloat;
use crate::unaligned_vector::UnalignedVector;
use crate::version::{Version, VersionCodec};
use crate::{Database, Error, ItemId, Key, MetadataCodec, Node, Prefix, PrefixCodec, Result};

/// A good default value for the `ef` parameter.
const DEFAULT_EF_SEARCH: usize = 100;
const READER_AVAILABLE_MEMORY: &str = "HANNOY_READER_PREFETCH_MEMORY";

#[cfg(not(test))]
/// The threshold at which linear search is used instead of the HNSW algorithm.
const LINEAR_SEARCH_THRESHOLD: u64 = 1000;
#[cfg(test)]
/// Note that for tests purposes, we use set this threshold
/// to zero to make sure we test the HNSW algorithm.
const LINEAR_SEARCH_THRESHOLD: u64 = 0;

/// Options used to make a query against an hannoy [`Reader`].
pub struct QueryBuilder<'a, D: Distance> {
    reader: &'a Reader<D>,
    candidates: Option<&'a RoaringBitmap>,
    count: usize,
    ef: usize,
}

impl<'a, D: Distance> QueryBuilder<'a, D> {
    /// Returns the closests items from `item`.
    ///
    /// See also [`Self::by_vector`].
    ///
    /// # Examples
    ///
    /// ```no_run
    /// # use hannoy::{Reader, distances::Euclidean};
    /// # let (reader, rtxn): (Reader<Euclidean>, heed::RoTxn) = todo!();
    /// reader.nns(20).by_item(&rtxn, 5);
    /// ```
    pub fn by_item(&self, rtxn: &RoTxn, item: ItemId) -> Result<Option<Vec<(ItemId, f32)>>> {
        match self.reader.item_vector(rtxn, item)? {
            Some(vector) => self.by_vector(rtxn, &vector).map(Some),
            None => Ok(None),
        }
    }

    /// Returns the closest items from the provided `vector`.
    ///
    /// See also [`Self::by_item`].
    ///
    /// # Examples
    ///
    /// ```no_run
    /// # use hannoy::{Reader, distances::Euclidean};
    /// # let (reader, rtxn): (Reader<Euclidean>, heed::RoTxn) = todo!();
    /// reader.nns(20).by_vector(&rtxn, &[1.25854, -0.75598, 0.58524]);
    /// ```
    pub fn by_vector(&self, rtxn: &RoTxn, vector: &'a [f32]) -> Result<Vec<(ItemId, f32)>> {
        if vector.len() != self.reader.dimensions() {
            return Err(Error::InvalidVecDimension {
                expected: self.reader.dimensions(),
                received: vector.len(),
            });
        }

        let vector = UnalignedVector::from_slice(vector);
        let item = Item { header: D::new_header(&vector), vector };
        self.reader.nns_by_vec(rtxn, &item, self)
    }

    /// Specify a subset of candidates to inspect. Filters out everything else.
    ///
    /// # Examples
    ///
    /// ```no_run
    /// # use hannoy::{Reader, distances::Euclidean};
    /// # let (reader, rtxn): (Reader<Euclidean>, heed::RoTxn) = todo!();
    /// let candidates = roaring::RoaringBitmap::from_iter([1, 3, 4, 5, 6, 7, 8, 9, 15, 16]);
    /// reader.nns(20).candidates(&candidates).by_item(&rtxn, 6);
    /// ```
    pub fn candidates(&mut self, candidates: &'a RoaringBitmap) -> &mut Self {
        self.candidates = Some(candidates);
        self
    }

    /// Specify a search buffer size from which the closest elements are returned. Increasing this
    /// value improves the search relevancy but increases latency as more neighbours need to be
    /// searched.
    /// In an ideal graph `ef`=`count` would suffice.
    ///
    /// # Examples
    ///
    /// ```no_run
    /// # use hannoy::{Reader, distances::Euclidean};
    /// # let (reader, rtxn): (Reader<Euclidean>, heed::RoTxn) = todo!();
    /// reader.nns(20).ef_search(21).by_item(&rtxn, 6);
    /// ```
    pub fn ef_search(&mut self, ef: usize) -> &mut Self {
        self.ef = ef.max(self.count);
        self
    }
}

/// A reader over the hannoy hnsw graph
#[derive(Debug)]
pub struct Reader<D: Distance> {
    database: Database<D>,
    index: u16,
    entry_points: Vec<ItemId>,
    max_level: usize,
    dimensions: usize,
    items: RoaringBitmap,
    version: Version,
    _marker: marker::PhantomData<D>,
}

impl<D: Distance> Reader<D> {
    /// Returns a reader over the database with the specified [`Distance`] type.
    pub fn open(rtxn: &RoTxn, index: u16, database: Database<D>) -> Result<Reader<D>> {
        let metadata_key = Key::metadata(index);

        let metadata = match database.remap_data_type::<MetadataCodec>().get(rtxn, &metadata_key)? {
            Some(metadata) => metadata,
            None => return Err(Error::MissingMetadata(index)),
        };
        let version =
            match database.remap_data_type::<VersionCodec>().get(rtxn, &Key::version(index))? {
                Some(version) => version,
                None => Version { major: 0, minor: 0, patch: 0 },
            };

        if D::name() != metadata.distance {
            return Err(Error::UnmatchingDistance {
                expected: metadata.distance.to_owned(),
                received: D::name(),
            });
        }

        // check if we need to rebuild
        if database
            .remap_types::<PrefixCodec, DecodeIgnore>()
            .prefix_iter(rtxn, &Prefix::updated(index))?
            .remap_key_type::<KeyCodec>()
            .next()
            .is_some()
        {
            return Err(Error::NeedBuild(index));
        }

        // Hint to the kernel that we'll probably need some vectors in RAM.
        Self::prefetch_graph(rtxn, &database, index, &metadata)?;

        Ok(Reader {
            database: database.remap_data_type(),
            index,
            entry_points: Vec::from_iter(metadata.entry_points.iter()),
            max_level: metadata.max_level as usize,
            dimensions: metadata.dimensions.try_into().unwrap(),
            items: metadata.items,
            version,
            _marker: marker::PhantomData,
        })
    }

    /// Instructs kernel to fetch nodes based on a fixed memory budget. It's OK for this operation
    /// to fail, it's not integral for search to work.
    fn prefetch_graph(
        rtxn: &RoTxn,
        database: &Database<D>,
        index: u16,
        metadata: &Metadata,
    ) -> Result<()> {
        let page_size = page_size::get();
        let mut available_memory: usize = std::env::var(READER_AVAILABLE_MEMORY)
            .ok()
            .and_then(|num| num.parse::<usize>().ok())
            .unwrap_or(0);

        if available_memory < page_size {
            return Ok(());
        }

        let largest_alloc = AtomicUsize::new(0);

        // adjusted length in memory of a vector
        let item_length = (metadata.dimensions as usize)
            .div_ceil(<D::VectorCodec as UnalignedVectorCodec>::word_size());

        let madvise_page = |item: &[u8]| -> Result<usize> {
            let start_ptr = item.as_ptr() as usize;
            let end_ptr = start_ptr + item_length;
            let start_page = start_ptr - (start_ptr % page_size);
            let end_page = end_ptr + ((end_ptr + page_size - 1) % page_size);
            let advised_size = end_page - start_page;

            unsafe {
                madvise::madvise(start_page as *const u8, advised_size, AccessPattern::WillNeed)?;
            }

            largest_alloc.fetch_max(advised_size, Ordering::Relaxed);
            Ok(advised_size)
        };

        // Load links and vectors for layers > 0.
        let mut added = RoaringBitmap::new();
        for lvl in (1..=metadata.max_level).rev() {
            for result in database.remap_data_type::<Bytes>().iter(rtxn)? {
                if available_memory < largest_alloc.load(Ordering::Relaxed) {
                    return Ok(());
                }
                let (key, item) = result?;
                if key.node.layer != lvl {
                    continue;
                }
                match madvise_page(item) {
                    Ok(usage) => available_memory -= usage,
                    Err(e) => {
                        warn!(e=?e);
                        return Ok(());
                    }
                }
                added.insert(key.node.item);
            }
        }

        // If we still have memory left over try fetching other nodes in layer zero.
        let mut queue = VecDeque::from_iter(added.iter());
        while let Some(item) = queue.pop_front() {
            if available_memory < largest_alloc.load(Ordering::Relaxed) {
                return Ok(());
            }
            if let Some(Node::Links(links)) = database.get(rtxn, &Key::links(index, item, 0))? {
                for l in links.iter() {
                    if !added.insert(l) {
                        continue;
                    }
                    if let Some(bytes) =
                        database.remap_data_type::<Bytes>().get(rtxn, &Key::item(index, l))?
                    {
                        match madvise_page(bytes) {
                            Ok(usage) => available_memory -= usage,
                            Err(e) => {
                                warn!(e=?e);
                                return Ok(());
                            }
                        }
                        queue.push_back(l);
                    }
                }
            }
        }

        Ok(())
    }

    /// Returns the number of dimensions in the index.
    pub fn dimensions(&self) -> usize {
        self.dimensions
    }

    /// Returns the number of entry points to the hnsw index.
    pub fn n_entrypoints(&self) -> usize {
        self.entry_points.len()
    }

    /// Returns the number of vectors stored in the index.
    pub fn n_items(&self) -> u64 {
        self.items.len()
    }

    /// Returns all the item ids contained in this index.
    pub fn item_ids(&self) -> &RoaringBitmap {
        &self.items
    }

    /// Returns the index of this reader in the database.
    pub fn index(&self) -> u16 {
        self.index
    }

    /// Returns the version of the database.
    pub fn version(&self) -> Version {
        self.version
    }

    /// Returns the number of nodes in the index. Useful to run an exhaustive search.
    pub fn n_nodes(&self, rtxn: &RoTxn) -> Result<Option<NonZeroUsize>> {
        Ok(NonZeroUsize::new(self.database.len(rtxn)? as usize))
    }

    /// Returns the vector for item `i` that was previously added.
    pub fn item_vector(&self, rtxn: &RoTxn, item_id: ItemId) -> Result<Option<Vec<f32>>> {
        Ok(get_item(self.database, self.index, rtxn, item_id)?.map(|item| {
            let mut vec = item.vector.to_vec();
            vec.truncate(self.dimensions());
            vec
        }))
    }

    /// Returns `true` if the index is empty.
    pub fn is_empty(&self, rtxn: &RoTxn) -> Result<bool> {
        self.iter(rtxn).map(|mut iter| iter.next().is_none())
    }

    /// Returns `true` if the database contains the given item.
    pub fn contains_item(&self, rtxn: &RoTxn, item_id: ItemId) -> Result<bool> {
        self.database
            .remap_data_type::<DecodeIgnore>()
            .get(rtxn, &Key::item(self.index, item_id))
            .map(|opt| opt.is_some())
            .map_err(Into::into)
    }

    /// Returns an iterator over the items vector.
<<<<<<< HEAD
    pub fn iter<'a>(&self, rtxn: &'a RoTxn) -> Result<ItemIter<'a, D>> {
        ItemIter::new(self.database, self.index, rtxn).map_err(Into::into)
=======
    pub fn iter(&self, rtxn: &'t RoTxn) -> Result<ItemIter<'t, D>> {
        ItemIter::new(self.database, self.index, self.dimensions, rtxn).map_err(Into::into)
>>>>>>> 1be272e7
    }

    /// Return a [`QueryBuilder`] that lets you configure and execute a search request.
    ///
    /// You must provide the number of items you want to receive.
    pub fn nns(&self, count: usize) -> QueryBuilder<D> {
        QueryBuilder { reader: self, candidates: None, count, ef: DEFAULT_EF_SEARCH }
    }

    /// Get a generic read node from the database using the version of the database found while creating the reader.
    /// Must be used every time we retrieve a node in this file.
    // FIXME: this is more or less a direct copy of the builder, except we use a single
    // RoTxn instead of a FrozzenReader
    fn explore_layer(
        &self,
        query: &Item<D>,
        eps: &[ItemId],
        level: usize,
        ef: usize,
        rtxn: &RoTxn,
    ) -> Result<MinMaxHeap<ScoredLink>> {
        let mut candidates = BinaryHeap::new();
        let mut res = MinMaxHeap::with_capacity(ef);
        let mut visited = RoaringBitmap::new();

        // Register all entry points as visited and populate candidates
        for &ep in eps {
            let ve = get_item(self.database, self.index, rtxn, ep)?.unwrap();
            let dist = D::distance(query, &ve);

            candidates.push((Reverse(OrderedFloat(dist)), ep));
            res.push((OrderedFloat(dist), ep));
            visited.insert(ep);
        }

        while let Some(&(Reverse(OrderedFloat(f)), _)) = candidates.peek() {
            let &(OrderedFloat(f_max), _) = res.peek_max().unwrap();
            if f > f_max {
                break;
            }
            let (_, c) = candidates.pop().unwrap(); // Now safe to pop

            // Get neighborhood of candidate either from self or LMDB
            let proximity = match get_links(rtxn, self.database, self.index, c, level)? {
                Some(Links { links }) => links.iter().collect::<Vec<ItemId>>(),
                None => unreachable!("Links must exist"),
            };
            for point in proximity {
                if !visited.insert(point) {
                    continue;
                }
                let dist =
                    D::distance(query, &get_item(self.database, self.index, rtxn, point)?.unwrap());

                if res.len() < ef || dist < f_max {
                    candidates.push((Reverse(OrderedFloat(dist)), point));

                    // optimized insert & removal maintaining original len
                    if res.len() == ef {
                        let _ = res.push_pop_max((OrderedFloat(dist), point));
                    } else {
                        res.push((OrderedFloat(dist), point));
                    }
                }
            }
        }
        Ok(res)
    }

    fn nns_by_vec(
        &self,
        rtxn: &RoTxn,
        query: &Item<D>,
        opt: &QueryBuilder<D>,
    ) -> Result<Vec<(ItemId, f32)>> {
        // If we will never find any candidates, return an empty vector
        if opt.candidates.is_some_and(|c| self.item_ids().is_disjoint(c)) {
            return Ok(Vec::new());
        }

        // If the number of candidates is less than a given threshold, perform linear search
        if let Some(candidates) = opt.candidates.filter(|c| c.len() < LINEAR_SEARCH_THRESHOLD) {
            let mut item_distances = Vec::with_capacity(candidates.len() as usize);
            for item_id in candidates {
                let Some(vector) = self.item_vector(rtxn, item_id)? else { continue };
                let vector = UnalignedVector::from_vec(vector);
                let item = Item { header: D::new_header(&vector), vector };
                let distance = D::distance(&item, query);
                item_distances.push((item_id, distance));
            }
            item_distances.sort_by_key(|(_, dist)| OrderedFloat(*dist));
            item_distances.truncate(opt.count);
            return Ok(item_distances);
        }

        let mut eps = self.entry_points.clone();

        // search layers L->1 with ef=1
        for lvl in (1..=self.max_level).rev() {
            let neighbours = self.explore_layer(query, &eps, lvl, 1, rtxn)?;
            let closest = neighbours.peek_min().map(|(_, n)| n).expect("No neighbor was found");
            eps = vec![*closest];
        }

        // search layer 0 with ef=max(ef, count)
        let mut neighbours = self.explore_layer(query, &eps, 0, opt.ef, rtxn)?;

        let mut nns = Vec::with_capacity(opt.count);
        while let Some((OrderedFloat(f), id)) = neighbours.pop_min() {
            if opt.candidates.is_none_or(|candidates| candidates.contains(id)) {
                nns.push((id, f));
            }
            if nns.len() == opt.count {
                break;
            }
        }

        Ok(nns)
    }

    /// NOTE: a [`crate::Reader`] can't be opened unless updates are commited through a build !
    /// Verify that the whole reader is correctly formed:
    /// - All items are linked.
    /// - All links contain only items in the db (e.g. no previously deleted!).
    /// - All the entrypoints exist.
    ///
    /// This function should always be called in tests and on the latest version of the database which means
    /// we don't need to care about the version.
    #[cfg(any(test, feature = "assert-reader-validity"))]
    pub fn assert_validity(&self, rtxn: &RoTxn) -> Result<()> {
        // 1. Compare items in db with bitmap from metadata
        use crate::node::NodeCodec;
        let mut item_ids = RoaringBitmap::new();
        for result in self
            .database
            .remap_types::<PrefixCodec, DecodeIgnore>()
            .prefix_iter(rtxn, &Prefix::item(self.index))?
            .remap_key_type::<KeyCodec>()
        {
            let (i, _) = result?;
            item_ids.insert(i.node.unwrap_item());
        }
        assert_eq!(item_ids, self.items);

        // 2. Check links are valid
        let mut link_ids = RoaringBitmap::new();
        for result in self
            .database
            .remap_types::<PrefixCodec, NodeCodec<D>>()
            .prefix_iter(rtxn, &Prefix::links(self.index))?
            .remap_key_type::<KeyCodec>()
        {
            let (k, node) = result?;
            link_ids.insert(k.node.item);

            let Links { links } = match node {
                Node::Links(links) => links,
                Node::Item(_) => unreachable!("Node must not be an item"),
            };

            // this fails if links contains an item_id not in the db
            assert!(links.is_subset(&item_ids));
        }
        // each item should have one or more links
        assert_eq!(item_ids, link_ids);

        // 3. Check entry points
        for ep in self.entry_points.iter() {
            assert!(item_ids.contains(*ep));
        }

        Ok(())
    }
}

pub fn get_item<'a, D: Distance>(
    database: Database<D>,
    index: u16,
    rtxn: &'a RoTxn,
    item: ItemId,
) -> Result<Option<Item<'a, D>>> {
    match database.get(rtxn, &Key::item(index, item))? {
        Some(Node::Item(item)) => Ok(Some(item)),
        Some(Node::Links(_)) => Ok(None),
        None => Ok(None),
    }
}

pub fn get_links<'a, D: Distance>(
    rtxn: &'a RoTxn,
    database: Database<D>,
    index: u16,
    item_id: ItemId,
    level: usize,
) -> Result<Option<Links<'a>>> {
    match database.get(rtxn, &Key::links(index, item_id, level as u8))? {
        Some(Node::Links(links)) => Ok(Some(links)),
        Some(Node::Item(_)) => Ok(None),
        None => Ok(None),
    }
}<|MERGE_RESOLUTION|>--- conflicted
+++ resolved
@@ -15,12 +15,8 @@
 use crate::hnsw::ScoredLink;
 use crate::internals::{KeyCodec, UnalignedVectorCodec};
 use crate::item_iter::ItemIter;
-<<<<<<< HEAD
-use crate::node::{Item, Links};
-=======
 use crate::metadata::Metadata;
 use crate::node::{Item, ItemIds, Links};
->>>>>>> 1be272e7
 use crate::ordered_float::OrderedFloat;
 use crate::unaligned_vector::UnalignedVector;
 use crate::version::{Version, VersionCodec};
@@ -333,13 +329,8 @@
     }
 
     /// Returns an iterator over the items vector.
-<<<<<<< HEAD
-    pub fn iter<'a>(&self, rtxn: &'a RoTxn) -> Result<ItemIter<'a, D>> {
-        ItemIter::new(self.database, self.index, rtxn).map_err(Into::into)
-=======
     pub fn iter(&self, rtxn: &'t RoTxn) -> Result<ItemIter<'t, D>> {
         ItemIter::new(self.database, self.index, self.dimensions, rtxn).map_err(Into::into)
->>>>>>> 1be272e7
     }
 
     /// Return a [`QueryBuilder`] that lets you configure and execute a search request.
