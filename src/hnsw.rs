use heed::RwTxn;
use min_max_heap::MinMaxHeap;
use papaya::HashMap;
use rand::{distributions::WeightedIndex, prelude::Distribution, Rng};
use rayon::iter::{IntoParallelIterator, ParallelIterator};
use roaring::{bitmap, RoaringBitmap};
use slice_group_by::GroupBy;
use std::{
    borrow::Cow,
    cmp::Reverse,
    collections::BinaryHeap,
    f32,
    fmt::{self, Debug},
    marker::PhantomData, panic,
};
use tinyvec::{array_vec, ArrayVec};
use tracing::debug;

use crate::{
    key::Key,
    node::{Item, Links, Node},
    ordered_float::OrderedFloat,
    parallel::{ImmutableItems, ImmutableLinks},
    stats::BuildStats,
    writer::{BuildOption, FrozzenReader},
    Database, Distance, Error, ItemId, Result,
};

// TODO:
// - add dedicated 0th layer with M0 and fix corresponding code
// - add a NodeState.links() method or something

pub(crate) type ScoredLink = (OrderedFloat, ItemId);

/// State with stack-allocated graph edges
struct NodeState<const M: usize> {
    links: ArrayVec<[ScoredLink; M]>,
}

impl<const M: usize> Debug for NodeState<M> {
    fn fmt(&self, f: &mut fmt::Formatter<'_>) -> fmt::Result {
        // from [crate::unaligned_vector]
        struct Number(f32);
        impl fmt::Debug for Number {
            fn fmt(&self, f: &mut fmt::Formatter<'_>) -> fmt::Result {
                write!(f, "{:0.3}", self.0)
            }
        }
        let mut list = f.debug_list();

        for &(OrderedFloat(dist), id) in &self.links {
            let tup = (id, Number(dist));
            list.entry(&tup);
        }

        list.finish()
    }
}

pub struct HnswBuilder<D, const M: usize, const M0: usize> {
    assign_probas: Vec<f32>,
    ef_construction: usize,
    pub max_level: usize,
    pub entry_points: Vec<ItemId>,
    pub layers: Vec<HashMap<ItemId, NodeState<M0>>>,
    distance: PhantomData<D>,
}

impl<D: Distance, const M: usize, const M0: usize> HnswBuilder<D, M, M0> {
    pub fn new(opts: &BuildOption) -> Self {
        let assign_probas = Self::get_default_probas();

        Self {
            assign_probas,
            ef_construction: opts.ef_construction,
            max_level: 0,
            entry_points: Vec::new(),
            layers: vec![],
            distance: PhantomData,
        }
    }

    pub fn with_entry_points(mut self, entry_points: Vec<ItemId>) -> Self {
        self.entry_points = entry_points;
        self
    }

    pub fn with_max_level(mut self, max_level: usize) -> Self {
        self.max_level = max_level;
        self
    }

    /// build quantiles from an x ~ exp(1/ln(m))
    fn get_default_probas() -> Vec<f32> {
        let mut assign_probas = Vec::with_capacity(M);
        let level_factor = 1.0 / (M as f32 + f32::EPSILON).ln();
        let mut level = 0;
        loop {
            // P(L<x<L+1) = P(x<L+1) - P(x<L)
            // = 1-exp(-λ(L+1)) - (1-exp(-λL)) = exp(-λL)*(1-exp(-λ))
            let proba = ((level as f32) * (-1.0 / level_factor)).exp()
                * (1.0 - (-1.0 / level_factor).exp());
            if proba < 1e-09 {
                break;
            }
            assign_probas.push(proba);
            level += 1;
        }
        assign_probas
    }

    // can probably even be u8's ...
    fn get_random_level<R>(&mut self, rng: &mut R) -> usize
    where
        R: Rng + ?Sized,
    {
        let dist = WeightedIndex::new(&self.assign_probas).unwrap();
        dist.sample(rng) as usize
    }

    pub fn build<R>(
        &mut self,
        mut to_insert: RoaringBitmap,
        mut to_delete: RoaringBitmap,
        database: Database<D>,
        index: u16,
        wtxn: &mut RwTxn,
        rng: &mut R,
    ) -> Result<BuildStats<D>>
    where
        R: Rng + ?Sized,
    {
        let mut build_stats = BuildStats::new();

        // Generate a random level for each point
        let mut local_max_level = usize::MIN;
        let mut levels: Vec<_> = to_insert
            .iter()
            .map(|item_id| {
                let level = self.get_random_level(rng);
                local_max_level = local_max_level.max(level);
                (item_id, level)
            })
            .collect();

        // If re-indexing new points and a random level is higher than before, then we need to clear the
        // previous `entry_points`. However, to ensure the old graph gets updated we need to
        // schedule these ids for re-indexing, otherwise we end up building a completely isolated
        // sub-graph.
        levels.extend(self.entry_points.iter().map(|&id| (id, self.max_level)));
        to_insert |= RoaringBitmap::from_iter(self.entry_points.iter());

        if local_max_level > self.max_level {
            self.entry_points.clear();
        }

        self.max_level = self.max_level.max(local_max_level);
        for _ in 0..=self.max_level {
            self.layers.push(HashMap::new());
        }

        levels.sort_unstable_by(|(_, a), (_, b)| b.cmp(a));

        let upper_layer: Vec<_> = levels
            .iter()
            .take_while(|(_, l)| *l == self.max_level)
            .filter(|&(item_id, _)| !self.entry_points.contains(item_id))
            .collect();

        for &(item_id, _) in upper_layer {
            self.entry_points.push(item_id);
            self.add_in_layers_below(item_id, self.max_level);
        }

        // setup concurrent lmdb reader
        let items = ImmutableItems::new(wtxn, database, index)?;
        let nb_links = database.len(wtxn)? + to_insert.len();
        let links = ImmutableLinks::new(wtxn, database, index, nb_links)?;
        let lmdb = FrozzenReader { index, items: &items, links: &links };

<<<<<<< HEAD
        let level_groups: Vec<_> = levels.linear_group_by(|(_, la), (_, lb)| la == lb).collect();
=======
        let level_groups: Vec<_> =
            levels.linear_group_by(|(_, la), (_, lb)| la == lb).collect();
>>>>>>> f9d4288a

        // insert layers L...0 multi-threaded
        // FIXME: fix error handling here, previously was source of bug
        level_groups.into_iter().for_each(|grp| {
            grp.into_par_iter().for_each(|&(item_id, lvl)| {
                self.insert(item_id, lvl, &lmdb, &build_stats).unwrap();
            });

            build_stats.layer_dist.insert(grp[0].1, grp.len());
        });

        self.maybe_patch_old_links(&lmdb, to_delete)?;

        // single-threaded write to lmdb
        for lvl in 0..=self.max_level {
            for (item_id, node_state) in &self.layers[lvl].pin() {
                let key = Key::links(index, *item_id, lvl as u8);
                let links = Links {
                    links: Cow::Owned(RoaringBitmap::from_iter(
                        node_state.links.iter().map(|(_, i)| *i),
                    )),
                };

                database.put(wtxn, &key, &Node::Links(links))?;
            }
        }

        // NOTE: this is only true for first-time builds. could be true if we add another `self.layers`
        // for links to "old" items
        // assert_eq!(
        //     self.layers.iter().map(|m| m.len()).sum::<usize>(),
        //     build_stats.layer_dist.iter().map(|(lvl, cnt)| { (lvl + 1) * cnt }).sum::<usize>()
        // );

        build_stats.compute_mean_degree(wtxn, &database, index);
        Ok(build_stats)
    }

    fn insert<'a>(
        &self,
        query: ItemId,
        level: usize,
        lmdb: &FrozzenReader<'a, D>,
        build_stats: &BuildStats<D>,
    ) -> Result<()> {
        let mut eps = Vec::from_iter(self.entry_points.clone());

        let q = lmdb.get_item(query)?;

        // Greedy search with: ef = 1
        for lvl in (level + 1..=self.max_level).rev() {
            let neighbours = self.explore_layer(&q, &eps, lvl, 1, lmdb, build_stats)?;
            let closest = neighbours.peek_min().map(|(_, n)| *n).expect("No neighbor was found");
            eps = vec![closest];
        }

        self.add_in_layers_below(query, level);

        // Beam search with: ef = ef_construction
        for lvl in (0..=level).rev() {
            let neighbours =
<<<<<<< HEAD
                self.explore_layer(&q, &eps, lvl, self.ef_construction, lmdb, build_stats)?.into_vec();
=======
                self.explore_layer(&q, &eps, lvl, self.ef_construction, lmdb)?.into_vec();
>>>>>>> f9d4288a

            eps.clear();
            for (dist, n) in self.select_sng(neighbours, level, false, lmdb)? {
                // add links in both directions
                self.add_link(query, (dist, n), lvl, lmdb)?;
                self.add_link(n, (dist, query), lvl, lmdb)?;
                eps.push(n);

                build_stats.incr_link_count(2);
            }
        }

        Ok(())
    }

    /// During incremental updates we store a working copy of potential links to the new items. At
    /// the end of indexing we need to merge the old and new links and prune ones pointing to
    /// deleted items.
    /// Algorithm 4 from FreshDiskANN paper.
    fn maybe_patch_old_links(
        &self,
        lmdb: &FrozzenReader<D>,
        to_delete: RoaringBitmap,
    ) -> Result<()> {
        let links_in_db =
            lmdb.links.iter().map(|((id, lvl), v)| ((id, lvl as usize), v.into_owned()));

        for ((id, lvl), links) in links_in_db {
            let del_subset = &links & &to_delete;
            let map_guard = self.layers[lvl].pin();
            let mut new_links =
                map_guard.get(&id).map(|state| state.links.to_vec()).unwrap_or(vec![]);

            // no work to be done, continue
            if del_subset.is_empty() && new_links.is_empty() {
                continue;
            }

            // NOTE: are bitmaps like sets e.g. do we have deduplication ?
            let mut bitmap = RoaringBitmap::new();
            for item_id in del_subset.iter() {
                bitmap.extend(lmdb.get_links(item_id, lvl)?.iter());
            }
            bitmap |= links;
            bitmap -= &to_delete;
            bitmap
                .into_iter()
                .map(|other| {
                    let dist = D::distance(&lmdb.get_item(id)?, &lmdb.get_item(other)?);
                    Ok::<ScoredLink, Error>((OrderedFloat(dist), other))
                })
                .collect::<Result<Vec<_>>>()
                .map(|nl| new_links.extend(nl));

            // finally prune and update
            let pruned = self.select_sng(new_links, lvl, false, lmdb)?;
            let _ = map_guard.insert(id, NodeState { links: ArrayVec::from_iter(pruned) });
        }

        Ok(())
    }

    /// Rather than simply insert, we'll make it a no-op so we can re-insert the same item without
    /// overwriting it's links in mem. This is useful in cases like Vanama build.
    fn add_in_layers_below(&self, item_id: ItemId, level: usize) {
        for level in 0..=level {
            self.layers[level].pin().get_or_insert(item_id, NodeState { links: array_vec![] });
        }
    }

    /// Returns only the Id's of our neighbours. Always check lmdb first.
    fn get_neighbours<'a>(
        &self,
        lmdb: &FrozzenReader<'a, D>,
        item_id: ItemId,
        level: usize,
        build_stats: &BuildStats<D>,
    ) -> Result<Vec<ItemId>> {
        let mut res = Vec::new();

        // O(1) from frozzenreader
        if let Ok(Links { links }) = lmdb.get_links(item_id, level) {
            build_stats.incr_lmdb_hits();
            res.extend(links.iter());
        }

        // O(1) from self.layers
        match self.layers[level].pin().get(&item_id) {
            Some(node_state) => res.extend(node_state.links.iter().map(|(_, i)| *i)),
            None => {
                if res.is_empty(){
                    unreachable!("the links for `item_id` must exist in either self.layers, lmdb, or both")
                }
            }
        }

        Ok(res)
    }

    #[allow(clippy::too_many_arguments)]
    fn explore_layer<'a>(
        &self,
        query: &Item<D>,
        eps: &[ItemId],
        level: usize,
        ef: usize,
        lmdb: &FrozzenReader<'a, D>,
        build_stats: &BuildStats<D>,
    ) -> Result<MinMaxHeap<ScoredLink>> {
        let mut candidates = BinaryHeap::new();
        let mut res = MinMaxHeap::with_capacity(ef);
        let mut visited = RoaringBitmap::new();

        // Register all entry points as visited and populate candidates
        for &ep in eps {
            let ve = lmdb.get_item(ep)?;
            let dist = D::distance(query, &ve);

            candidates.push((Reverse(OrderedFloat(dist)), ep));
            res.push((OrderedFloat(dist), ep));
            visited.push(ep);
        }

        while let Some(&(Reverse(OrderedFloat(f)), _)) = candidates.peek() {
            let &(OrderedFloat(f_max), _) = res.peek_max().unwrap();
            if f > f_max {
                break;
            }
            let (_, c) = candidates.pop().unwrap(); // Now safe to pop

            // Get neighborhood of candidate either from self or LMDB
            let proximity = self.get_neighbours(lmdb, c, level, build_stats)?;
            for point in proximity {
                if !visited.insert(point) {
                    continue;
                }
                // If the item isn't in the frozzen reader it must have been deleted from the index,
                // in which case its OK not to explore it
                let item = match lmdb.get_item(point) {
                    Ok(item) => item,
                    Err(Error::MissingKey { index, mode: _, item, layer: _ }) => {
                        // debug!("item {item} was deleted from index {index}!");
                        panic!("item {item} was deleted from index {index}!");
                    }
                    Err(e) => panic!("{}", e),
                };
                let dist = D::distance(query, &item);

                if res.len() < ef || dist < f_max {
                    candidates.push((Reverse(OrderedFloat(dist)), point));

                    if res.len() == ef {
                        let _ = res.push_pop_max((OrderedFloat(dist), point));
                    } else {
                        let _ = res.push((OrderedFloat(dist), point));
                    }
                }
            }
        }

        Ok(res)
    }

    /// Tries to add a new link between nodes in a single direction.
    // TODO: prevent duplicate links the other way. I think this arises ONLY for entrypoints since
    // we pre-emptively add them in each layer before
    fn add_link<'a>(
        &self,
        p: ItemId,
        q: ScoredLink,
        level: usize,
        lmdb: &FrozzenReader<'a, D>,
    ) -> Result<()> {
        if p == q.1 {
            return Ok(());
        }

        let map = self.layers[level].pin();

        // 'pure' links update function
        let _add_link = |node_state: &NodeState<M0>| {
            let mut links = node_state.links.clone();
            let cap = if level == 0 { M0 } else { M };

            if links.len() < cap {
                links.push(q);
                return NodeState { links };
            }

            let new_links = self
                .select_sng(links.to_vec(), level, false, lmdb)
                .map(ArrayVec::from_iter)
                .unwrap_or_else(|_| node_state.links.clone());

            NodeState { links: new_links }
        };

        map.update_or_insert_with(p, _add_link, || NodeState {
            links: array_vec!([ScoredLink; M0] => q),
        });
        Ok(())
    }

    /// Naively choosing the nearest neighbours performs poorly on clustered data since we can never
    /// escape our local neighbourhood. "Sparse Neighbourhood Graph" (SNG) condition sufficient for
    /// quick convergence.
    fn select_sng(
        &self,
        mut candidates: Vec<ScoredLink>,
        level: usize,
        keep_discarded: bool,
        lmdb: &FrozzenReader<'_, D>,
    ) -> Result<Vec<ScoredLink>> {
        let cap = if level == 0 { M0 } else { M };
        candidates.sort_by(|a, b| b.cmp(a));

        let mut selected: Vec<ScoredLink> = Vec::with_capacity(cap);
        let mut discared = vec![];

        while let Some((dist_to_query, c)) = candidates.pop() {
            if selected.len() == cap {
                break;
            }

            // ensure we're closer to the query than we are to other candidates
            let mut ok_to_add = true;
            for i in selected.iter().map(|(_, i)| *i) {
                let d = D::distance(&lmdb.get_item(c)?, &lmdb.get_item(i)?);
                if OrderedFloat(d) < dist_to_query {
                    ok_to_add = false;
                    break;
                }
            }

            if ok_to_add {
                selected.push((dist_to_query, c));
            } else if keep_discarded {
                discared.push((dist_to_query, c));
            }
        }

        while keep_discarded && selected.len() < cap && discared.len() > 0 {
            selected.push(discared.remove(0));
        }

        Ok(selected)
    }
}

#[cfg(test)]
mod tests {
    use super::HnswBuilder;
    use crate::{
        distance::Cosine,
        writer::BuildOption,
    };
    
    use rand::{rngs::StdRng, SeedableRng};
    
    use std::collections::HashMap;

    #[ignore = "just cause"]
    #[test]
    // should be like: https://www.pinecone.io/learn/series/faiss/hnsw/
    fn check_distribution_shape() {
        let mut rng = StdRng::seed_from_u64(42);
        let mut hnsw = HnswBuilder::<Cosine, 32, 48>::new(&BuildOption::default());

        let mut bins = HashMap::new();
        (0..10000).into_iter().for_each(|_| {
            let level = hnsw.get_random_level(&mut rng);
            *bins.entry(level).or_insert(0) += 1;
        });

        dbg!("{:?}", bins);
    }
}<|MERGE_RESOLUTION|>--- conflicted
+++ resolved
@@ -11,7 +11,8 @@
     collections::BinaryHeap,
     f32,
     fmt::{self, Debug},
-    marker::PhantomData, panic,
+    marker::PhantomData,
+    panic,
 };
 use tinyvec::{array_vec, ArrayVec};
 use tracing::debug;
@@ -178,12 +179,7 @@
         let links = ImmutableLinks::new(wtxn, database, index, nb_links)?;
         let lmdb = FrozzenReader { index, items: &items, links: &links };
 
-<<<<<<< HEAD
         let level_groups: Vec<_> = levels.linear_group_by(|(_, la), (_, lb)| la == lb).collect();
-=======
-        let level_groups: Vec<_> =
-            levels.linear_group_by(|(_, la), (_, lb)| la == lb).collect();
->>>>>>> f9d4288a
 
         // insert layers L...0 multi-threaded
         // FIXME: fix error handling here, previously was source of bug
@@ -244,12 +240,9 @@
 
         // Beam search with: ef = ef_construction
         for lvl in (0..=level).rev() {
-            let neighbours =
-<<<<<<< HEAD
-                self.explore_layer(&q, &eps, lvl, self.ef_construction, lmdb, build_stats)?.into_vec();
-=======
-                self.explore_layer(&q, &eps, lvl, self.ef_construction, lmdb)?.into_vec();
->>>>>>> f9d4288a
+            let neighbours = self
+                .explore_layer(&q, &eps, lvl, self.ef_construction, lmdb, build_stats)?
+                .into_vec();
 
             eps.clear();
             for (dist, n) in self.select_sng(neighbours, level, false, lmdb)? {
@@ -340,8 +333,10 @@
         match self.layers[level].pin().get(&item_id) {
             Some(node_state) => res.extend(node_state.links.iter().map(|(_, i)| *i)),
             None => {
-                if res.is_empty(){
-                    unreachable!("the links for `item_id` must exist in either self.layers, lmdb, or both")
+                if res.is_empty() {
+                    unreachable!(
+                        "the links for `item_id` must exist in either self.layers, lmdb, or both"
+                    )
                 }
             }
         }
@@ -502,13 +497,10 @@
 #[cfg(test)]
 mod tests {
     use super::HnswBuilder;
-    use crate::{
-        distance::Cosine,
-        writer::BuildOption,
-    };
-    
+    use crate::{distance::Cosine, writer::BuildOption};
+
     use rand::{rngs::StdRng, SeedableRng};
-    
+
     use std::collections::HashMap;
 
     #[ignore = "just cause"]
