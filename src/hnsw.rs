--- conflicted
+++ resolved
@@ -58,42 +58,12 @@
     }
 }
 
-/// A struct to fetch nodes and links from lmdb
-struct LmdbReader<'a, D> {
-    database: &'a Database<D>,
-    index: u16,
-    rtxn: &'a RoTxn<'a>,
-    //lru
-}
-impl<'a, D: Distance> LmdbReader<'a, D> {
-    pub fn get_item(&self, item_id: ItemId) -> Result<Item<'a, D>> {
-        let key = Key::item(self.index, item_id);
-
-        // key is a `Key::item` so returned result must be a Node::Item
-        Ok(self.database.get(self.rtxn, &key)?.ok_or(Error::missing_key(key))?.item().unwrap())
-    }
-
-    pub fn get_links(&self, item_id: ItemId, level: usize) -> Result<Links<'a>> {
-        let key = Key::links(self.index, item_id, level as u8);
-
-        // key is a `Key::links` so returned result must be a Node::Links
-        Ok(self.database.get(self.rtxn, &key)?.ok_or(Error::missing_key(key))?.links().unwrap())
-    }
-}
-
 pub struct HnswBuilder<D, const M: usize, const M0: usize> {
     assign_probas: Vec<f32>,
     ef_construction: usize,
-<<<<<<< HEAD
-    max_level: usize,
-    entrypoints: Vec<ItemId>,
-    pub layers: Vec<HashMap<ItemId, NodeState<M0>>>,
-=======
     pub max_level: usize,
     pub entry_points: Vec<ItemId>,
-    pub layers: Vec<IntMap<ItemId, NodeState<M0>>>,
-    // last: IntMap<ItemId, NodeState<M>>,
->>>>>>> 8f9e6dda
+    pub layers: Vec<HashMap<ItemId, NodeState<M0>>>,
     distance: PhantomData<D>,
 }
 
@@ -142,12 +112,8 @@
     pub fn build<R>(
         &mut self,
         to_insert: RoaringBitmap,
-<<<<<<< HEAD
         database: Database<D>,
-=======
-        database: &Database<D>,
         index: u16,
->>>>>>> 8f9e6dda
         wtxn: &mut RwTxn,
         rng: &mut R,
     ) -> Result<()>
@@ -165,15 +131,10 @@
             .collect();
 
         levels.sort_unstable_by(|(_, a), (_, b)| b.cmp(a));
-<<<<<<< HEAD
-=======
-
->>>>>>> 8f9e6dda
         for _ in 0..=self.max_level {
             self.layers.push(HashMap::new());
         }
 
-<<<<<<< HEAD
         // pointers to vector & links in the lmdb
         let items = ImmutableItems::new(wtxn, database, &to_insert, 0)?;
         let nb_links = database.len(wtxn)? + to_insert.len();
@@ -181,14 +142,7 @@
         let lmdb = FrozzenReader { items: &items, links: &links };
 
         for (item_id, level) in levels.iter().take_while(|(_, l)| *l == self.max_level) {
-            self.entrypoints.push(*item_id);
-=======
-        for (item_id, level) in levels.into_iter() {
-            if level == self.max_level {
-                self.entry_points.push(item_id);
-            }
-            self.insert(item_id, level, database, index, wtxn)?;
->>>>>>> 8f9e6dda
+            self.entry_points.push(*item_id);
         }
 
         ThreadPoolBuilder::new()
@@ -214,9 +168,6 @@
                 let node_edges = database.put(wtxn, &key, &Node::Links(links))?;
             }
         }
-
-        // println!("{:?}", &self.layers);
-
         Ok(())
     }
 
@@ -224,19 +175,7 @@
         return self.entry_points[0];
     }
 
-<<<<<<< HEAD
     fn insert<'a>(&self, query: ItemId, level: usize, lmdb: &FrozzenReader<'a, D>) -> Result<()> {
-=======
-    fn insert(
-        &mut self,
-        query: ItemId,
-        level: usize,
-        database: &Database<D>,
-        index: u16,
-        rtxn: &RoTxn,
-    ) -> Result<()> {
-        let lmdb = LmdbReader { database, index, rtxn };
->>>>>>> 8f9e6dda
         let mut eps = vec![self.entry_point()];
 
         let q = lmdb.get_item(query)?;
@@ -252,18 +191,14 @@
         for lvl in (0..=level.min(self.max_level)).rev() {
             self.create_node(query, lvl);
 
-<<<<<<< HEAD
             let mut neighbours = self.explore_layer(&q, &eps, lvl, self.ef_construction, lmdb)?;
             eps.clear();
-=======
-            let mut neighbours = self.explore_layer(&q, &eps, lvl, self.ef_construction, &lmdb)?;
->>>>>>> 8f9e6dda
 
             eps.clear();
-            for (dist, n) in self.select_sng(neighbours, level, false, &lmdb)? {
+            for (dist, n) in self.select_sng(neighbours, level, false, lmdb)? {
                 // add links in both directions
-                self.add_link(query, (dist, n), lvl, &lmdb)?;
-                self.add_link(n, (dist, query), lvl, &lmdb)?;
+                self.add_link(query, (dist, n), lvl, lmdb)?;
+                self.add_link(n, (dist, query), lvl, lmdb)?;
                 eps.push(n);
             }
         }
@@ -354,36 +289,26 @@
         Ok(res)
     }
 
-<<<<<<< HEAD
-    /// Tries to add link between two elements, returns a bool indicating if the link was created
-    /// or not.
-    fn add_link(&self, p: ItemId, q: ScoredLink, level: usize) {
-        // prevent links to self
-        if p == q.1 {
-            return;
-=======
     /// Tries to add a new link between nodes in a single direction.
-    fn add_link(
-        &mut self,
+    fn add_link<'a>(
+        &self,
         p: ItemId,
         q: ScoredLink,
         level: usize,
-        lmdb: &LmdbReader<'_, D>,
+        lmdb: &FrozzenReader<'a, D>,
     ) -> Result<()> {
-        // prevent links to self
         if p == q.1 {
             return Ok(());
->>>>>>> 8f9e6dda
         }
 
         let map = self.layers[level].pin();
 
         // 'pure' links update function
+        // FIXME: doesn't use our condition
         let _add_link = |node_state: &NodeState<M0>| {
             let mut links = node_state.links.clone();
             let cap = if level == 0 { M0 } else { M };
 
-<<<<<<< HEAD
             if links.len() < cap {
                 links.push(q);
                 return NodeState { links };
@@ -406,38 +331,6 @@
         };
 
         map.update_or_insert_with(p, _add_link, || NodeState { links: smallvec![] });
-    }
-
-    fn search<'a>(
-        &self,
-        query: &Item<D>,
-        k: usize,
-        ef: usize,
-        lmdb: &FrozzenReader<'a, D>,
-    ) -> Result<Vec<ScoredLink>> {
-        let mut eps = vec![self.entry_point()];
-
-        // search layers L->1 with ef=1
-        for lvl in (1..=self.max_level).rev() {
-            let neighbours = self.explore_layer(&query, &eps, lvl, 1, &lmdb)?;
-            let closest = neighbours.peek_min().map(|(_, n)| n).expect("No neighbor was found");
-            eps = vec![*closest];
-        }
-=======
-        if links.len() < cap {
-            links.push(q);
-            links.sort_unstable();
-            return Ok(());
-        }
-
-        // else select heuristic
-        let mut links_tmp = links.clone();
-        links_tmp.push(q);
-        drop(links);
-
-        let new_links = self.select_sng(MinMaxHeap::from_iter(links_tmp), level, false, lmdb)?;
-        self.layers[level].entry(p).and_modify(|s| s.links = SmallVec::from_iter(new_links));
-
         Ok(())
     }
 
@@ -449,10 +342,9 @@
         mut candidates: MinMaxHeap<ScoredLink>,
         level: usize,
         keep_discarded: bool,
-        lmdb: &LmdbReader<'_, D>,
+        lmdb: &FrozzenReader<'_, D>,
     ) -> Result<Vec<ScoredLink>> {
         let cap = if level == 0 { M0 } else { M };
->>>>>>> 8f9e6dda
 
         let mut selected: Vec<ScoredLink> = Vec::with_capacity(cap);
         let mut discared = vec![];
@@ -518,96 +410,4 @@
 
         dbg!("{:?}", bins);
     }
-<<<<<<< HEAD
-
-    #[test]
-    fn test_build() {
-        let env = unsafe {
-            EnvOpenOptions::new()
-                .map_size(1024 * 1024 * 1024 * 2) // 2GiB
-                .open("./")
-        }
-        .unwrap();
-
-        let mut wtxn = env.write_txn().unwrap();
-        let db: Database<Cosine> = env.create_database(&mut wtxn, None).unwrap();
-
-        // insert a few vectors
-        let mut rng = StdRng::seed_from_u64(42);
-        // let mut rng = thread_rng();
-        let mut opts = BuildOption::default();
-        opts.ef_construction = 400;
-        let mut hnsw: HnswBuilder<Cosine, 2, 2> = HnswBuilder::new(&opts);
-
-        let vecs: Vec<Vec<f32>> =
-            (0..20).map(|_| (0..784).map(|_| rng.gen()).collect()).collect();
-        let backup_vecs = vecs.clone();
-        // dbg!("{:?}", &vecs);
-
-        let mut to_insert = RoaringBitmap::new();
-        for (item_id, vec) in vecs.into_iter().enumerate() {
-            let item = Item::new(vec);
-            db.put(&mut wtxn, &Key::item(0, item_id as u32), &Node::Item(item)).unwrap();
-
-            // update build bitmap
-            to_insert.insert(item_id as u32);
-        }
-
-        let now = Instant::now();
-        hnsw.build(to_insert, db, &mut wtxn, &mut rng);
-        wtxn.commit().unwrap();
-        println!("{:?}", hnsw.layers);
-        println!("build; {:?}", now.elapsed());
-
-        // for (i, l) in hnsw.layers.iter().enumerate() {
-        //     println!("layer: {i}");
-        //     println!("hnsw state: {:?}", l);
-        // }
-
-        // search, doing everything from lmdb
-        // let mut hnsw2: HnswBuilder<Cosine, 8, 16> = HnswBuilder::new(&BuildOption::default());
-        // hnsw2.entrypoints = hnsw.entrypoints.clone();
-        // let query: Vec<_> = (0..784).map(|_| rng.gen()).collect();
-        // let q_item = Item::new(query.clone());
-        // // dbg!("query = {}", &query);
-        //
-        // let now = Instant::now();
-        // let rtxn = env.read_txn().unwrap();
-        // let nns = hnsw2.search(&q_item, 10, 10, &db, &rtxn).unwrap();
-        // println!("search; {:?}", now.elapsed());
-        //
-        // // check now
-        // fn l2_norm(vec: &[f32]) -> f32 {
-        //     vec.iter().map(|x| x * x).sum::<f32>().sqrt()
-        // }
-        //
-        // let query_norm = l2_norm(&query);
-        // let mut opt: Vec<_> = backup_vecs
-        //     .iter()
-        //     .enumerate()
-        //     // .map(|(i, v)| {
-        //     //     let dist: f32 = v.iter().zip(query.iter()).map(|(a, b)| (a - b).powi(2)).sum();
-        //     //     (dist, i as u32)
-        //     // })
-        //     .map(|(i, v)| {
-        //         let dot: f32 = v.iter().zip(query.iter()).map(|(a, b)| a * b).sum();
-        //         let denom = l2_norm(v) * query_norm;
-        //         let cosine_sim = dot / denom.max(1e-6); // avoid division by zero
-        //         (0.5 - 0.5 * cosine_sim, i as u32)
-        //     })
-        //     .collect();
-        //
-        // opt.sort_by_key(|(d, _)| OrderedFloat(*d));
-        //
-        // println!("{:?}", &opt[..nns.len()]);
-        // println!("{:?}", &nns);
-        //
-        // let mut recall = 0;
-        // let nearest = RoaringBitmap::from_iter(opt.iter().take(nns.len()).map(|(_, i)| *i));
-        // let retrieved = RoaringBitmap::from_iter(nns.iter().map(|(_, i)| *i));
-        //
-        // println!("recall: {}", ((nearest & retrieved).len() as f64) / (nns.len() as f64));
-    }
-=======
->>>>>>> 8f9e6dda
 }